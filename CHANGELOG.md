--- conflicted
+++ resolved
@@ -19,8 +19,6 @@
 
 *
 
-<<<<<<< HEAD
-=======
 ## [0.4.4] - 2022-11-12
 
 ### Added
@@ -35,7 +33,6 @@
 * Support for some `GET` parameters
 * Support for fullscreen on screen keyboard mode
 
->>>>>>> 0cbdd871
 ## [0.4.2] - 2022-11-09
 
 ### Fixed
